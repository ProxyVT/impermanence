{ pkgs
, config
, lib
, persistenceModuleImported
, ...
}:

let
  inherit (lib)
    mkOption
    types
    catAttrs
    any
    hasInfix
    attrValues
    ;

  inherit (types)
    attrsOf
    submodule
    ;

  inherit (config) home;

  cfg = config.home.persistence;

  persistentStoragePaths = catAttrs "persistentStoragePath" (attrValues cfg);
in
{
  options.home.persistence = mkOption {
    default = { };
    type = attrsOf (
      submodule (
        { name, config, ... }:
        import ./submodule-options.nix {
          inherit pkgs lib name config;

          user = home.username;
          homeDir = home.homeDirectory;

          # Home Manager doesn't seem to know about the user's group,
          # so we default it to null here and fill it in in the NixOS
          # module instead
          group = null;
        }
      ));
  };
<<<<<<< HEAD
  config = {
=======
  config = lib.mkIf (cfg != {}) {
>>>>>>> c69232cd
    _module.args = {
      persistenceModuleImported = false;
    };
    assertions = [
      {
        assertion = config.submoduleSupport.enable;
        message = ''
          home.persistence: Home Manager used standalone!

            Home Manager has to be imported as a module in your NixOS
            configuration for the persistence module to work properly. See
            https://nix-community.github.io/home-manager/#sec-install-nixos-module
            for instructions.
        '';
      }
      {
        assertion = persistenceModuleImported;
        message = ''
          home.persistence: NixOS persistence module missing!

            The Home Manager module requires the NixOS module to work properly. See
            https://github.com/nix-community/impermanence?tab=readme-ov-file#nixos
            for instructions.
        '';
      }
      {
        assertion = !(any (hasInfix home.homeDirectory) persistentStoragePaths);
        message = ''
          home.persistence: persistentStoragePath contains home directory path!

            The API has changed - the persistent storage path should no longer
            contain the path to the user's home directory, as it will be added
            automatically.
        '';
      }
    ];
  };
}<|MERGE_RESOLUTION|>--- conflicted
+++ resolved
@@ -45,11 +45,7 @@
         }
       ));
   };
-<<<<<<< HEAD
-  config = {
-=======
   config = lib.mkIf (cfg != {}) {
->>>>>>> c69232cd
     _module.args = {
       persistenceModuleImported = false;
     };
